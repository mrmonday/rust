--- conflicted
+++ resolved
@@ -50,19 +50,8 @@
 ################################################################################
 
 TARGET_CRATES := std extra green rustuv native flate arena glob term semver \
-<<<<<<< HEAD
-                 uuid serialize sync getopts collections num test time netsupport
-HOST_CRATES := syntax rustc rustdoc fourcc
-CRATES := $(TARGET_CRATES) $(HOST_CRATES)
-TOOLS := compiletest rustdoc rustc
-
-DEPS_std := native:rustrt native:compiler-rt
-DEPS_extra := std term sync serialize getopts collections time
-DEPS_green := std native:context_switch
-DEPS_rustuv := std native:uv native:uv_support netsupport
-DEPS_native := std netsupport
-=======
-                 uuid serialize sync getopts collections num test time rand
+                 uuid serialize sync getopts collections num test time rand \
+				 netsupport
 HOST_CRATES := syntax rustc rustdoc fourcc hexfloat
 CRATES := $(TARGET_CRATES) $(HOST_CRATES)
 TOOLS := compiletest rustdoc rustc
@@ -70,9 +59,8 @@
 DEPS_std := native:rustrt native:compiler-rt native:backtrace
 DEPS_extra := std term sync serialize getopts collections time rand
 DEPS_green := std rand native:context_switch
-DEPS_rustuv := std native:uv native:uv_support
-DEPS_native := std
->>>>>>> 42fc32f2
+DEPS_rustuv := std native:uv native:uv_support netsupport
+DEPS_native := std netsupport
 DEPS_syntax := std term serialize collections
 DEPS_rustc := syntax native:rustllvm flate arena serialize sync getopts \
               collections time extra
@@ -93,11 +81,8 @@
 DEPS_num := std rand
 DEPS_test := std extra collections getopts serialize term
 DEPS_time := std serialize
-<<<<<<< HEAD
+DEPS_rand := std
 DEPS_netsupport := std
-=======
-DEPS_rand := std
->>>>>>> 42fc32f2
 
 TOOL_DEPS_compiletest := test green rustuv getopts
 TOOL_DEPS_rustdoc := rustdoc native
